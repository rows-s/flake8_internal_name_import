<<<<<<< HEAD
# flake8_internal_name_import
flake8 plugin that reports imports of internal names.

# Purpose

Developers mark they code as internal with leading underscore 
because they don't want to maintain that interfaces as public with guarantee of existence, 
high usability and backward compatibility.

And so you must avoid usage of internal interfaces finding another solution if it is possible. 
But if some member of your team do not follow the rule and keep importing internal names, 
this plugin is probably what you are looking for.  

# Where does plugin look for imports

- Most of the time you would import name in top of the module.
- Less of the time imports will be under if-else-statements (as example - `if sys.version_info`) 
- Even less they will be placed in try-except blocks (`ImportError` usually)
- But if package dependencies was broken into a circular imports, you will use them locally (within functions). 

Trying to cover these cases, plugin looks for:
- Module-level imports including `if-elif-else` and `try-except-else-finally` statements with any nesting-level.
- Local imports, but only first-indent level of them, if import places in function and under an `if` it will be skipped.
=======
# flake8_private_name_import
flake8 plugin that reports imports of private names.

# Installation

```text
pip install flake8_private_name_import
```
>>>>>>> 58d4e581

# Codes

<details>
  <summary>PNI001 found import of internal name: {name}</summary>

  ```python
  from module import _my_internal_name  # PNI001 found import of internal name: _my_internal_name
  ```

</details>

<details>
  <summary>PNI002 found import of internal module: {module}</summary>

  ```python
  import _module  # PNI002 found import of internal module: _module
  import module._sub_module  # PNI002 found import of internal module: module._sub_module
  ```

</details>

<details>
  <summary>PNI003 found import from internal module: {module}</summary>

  ```python
  from _module import name  # PNI003 found import from internal module: _module
  from module._sub_module import name  # PNI003 found import from internal module: module._sub_module
  ```

</details>

# Options

### Skip names (`PNI001`)

`console`: --internal-name-import-skip-names  
`config_file`: internal_name_import_skip_names  
`type`: comma separated list (list for config_file)

Internal names import of which must not be reported.  
Accepts full path (`module.sub_module._name`) or plain name (`_name`).  
If full path used then only that name from that module would be skipped.  
If plain name used then name would be skipped independent on module it imported from.

Relative modules must be specified as they imported (`.module`, `..module`)

<details>
  <summary>Example (specific name from specific module)</summary>
  
  ```text
  flake8 --internal-name-import-skip-names=module.sub_module._function,module.sub_module._Class
  ```

  ```python
  from module.sub_module import _function, _Class  # both skipped
  # `_CONSTANT` was not specified to be skipped from the module 
  from module.sub_module import _CONSTANT  # PNI001 found import of internal name: _CONSTANT
  ```

</details>

<details>
  <summary>Example (module independent name)</summary>
  
  ```text
  flake8 --internal-name-import-skip-names=_function,_Class
  ```

  ```python
  from module import _function, _Class  # both skipped
  from module.sub_module import _function, _Class  # both skipped
  ```

</details>

### Skip modules (`PNI002`)

`console`: --internal-name-import-skip-modules  
`config_file`: internal_name_import_skip_modules  
`type`: comma separated list (list for config_file)
 
Internal modules import of which must not be reported.  
Affects only imports of modules, imports of names from those modules will be reported.

Relative modules must be specified as they imported (`.module`, `..module`)

<details>
  <summary>Example</summary>
  
  ```text
  flake8 --internal-name-import-skip-modules=_module,module._sub_module
  ```

  ```python
  import _module  # skipped
  import module._sub_module  # skipped
  # but imports of names from the module will be reported
  from _module import name  # PNI003 found import from internal module: _module
  ```

</details>

### Skip names from modules (`PNI003`, `PNI001`)

`console`: --internal-name-import-skip-names-from-modules  
`config_file`: internal_name_import_skip_names_from_modules  
`type`: comma separated list (list for config_file)
 
Comma separated modules imports of internal names from which must not be reported.  
Affects only imports of names from those modules, imports of modules will be reported.

<details>
  <summary>Example</summary>
  
  ```text
  flake8 --internal-name-import-skip-names-from-modules=_module,module._sub_module
  ```

  ```python
  from _module import name  # skipped
  from module._sub_module import _name  # skipped (both internal module and internal name)
  # but imports of the module will be reported
  import _module  # PNI002 found import of internal module: _module
  ```

</details>

### Skip local imports

`console`: --internal-name-import-skip-local  
`config_file`: internal_name_import_skip_local  
`type`: flag
 
When option used, import inside functions will not be reported.

### Skip relative imports

`console`: --internal-name-import-skip-relative  
`config_file`: internal_name_import_skip_relative  
`type`: flag

When option used, relative imports will not be reported.

Plugin can't realize that `_module` and `._module` are the same module even if they are.
If you skip one of them another will be reported.

And it's common case when you have some in-package module 
that shares internal names for in-package-only usage.  
If you are in that case, you may either skip names and modules 
or just disable plugin for relative imports. <|MERGE_RESOLUTION|>--- conflicted
+++ resolved
@@ -1,6 +1,11 @@
-<<<<<<< HEAD
 # flake8_internal_name_import
 flake8 plugin that reports imports of internal names.
+
+# Installation
+
+```text
+pip install flake8_intenal_name_import
+```
 
 # Purpose
 
@@ -22,16 +27,6 @@
 Trying to cover these cases, plugin looks for:
 - Module-level imports including `if-elif-else` and `try-except-else-finally` statements with any nesting-level.
 - Local imports, but only first-indent level of them, if import places in function and under an `if` it will be skipped.
-=======
-# flake8_private_name_import
-flake8 plugin that reports imports of private names.
-
-# Installation
-
-```text
-pip install flake8_private_name_import
-```
->>>>>>> 58d4e581
 
 # Codes
 
